<<<<<<< HEAD
# Copyright 2021 Google LLC
#
# Licensed under the Apache License, Version 2.0 (the "License");
# you may not use this file except in compliance with the License.
# You may obtain a copy of the License at
#
#      http://www.apache.org/licenses/LICENSE-2.0
#
# Unless required by applicable law or agreed to in writing, software
# distributed under the License is distributed on an "AS IS" BASIS,
# WITHOUT WARRANTIES OR CONDITIONS OF ANY KIND, either express or implied.
# See the License for the specific language governing permissions and
# limitations under the License.

# Build Angular client
FROM node:16 AS client-build
WORKDIR /app
COPY client/ ./
RUN npm install
RUN npm run build

# Build server and move Angular to /dist
FROM node:16 AS server-build
WORKDIR /app
COPY --from=client-build /app/dist/client ./static
COPY server/ ./
RUN npm install

#RUN npm test 
=======
FROM node:16 AS builder

WORKDIR /build
COPY server/ ./
>>>>>>> f7c332fa

RUN npm run build-dist

FROM builder as dist 
WORKDIR /app
COPY /dist /app 

#Listen on port 8080
EXPOSE 8080

CMD ["node", "index.js"]<|MERGE_RESOLUTION|>--- conflicted
+++ resolved
@@ -1,4 +1,3 @@
-<<<<<<< HEAD
 # Copyright 2021 Google LLC
 #
 # Licensed under the Apache License, Version 2.0 (the "License");
@@ -25,21 +24,7 @@
 WORKDIR /app
 COPY --from=client-build /app/dist/client ./static
 COPY server/ ./
-RUN npm install
-
-#RUN npm test 
-=======
-FROM node:16 AS builder
-
-WORKDIR /build
-COPY server/ ./
->>>>>>> f7c332fa
-
 RUN npm run build-dist
-
-FROM builder as dist 
-WORKDIR /app
-COPY /dist /app 
 
 #Listen on port 8080
 EXPOSE 8080
