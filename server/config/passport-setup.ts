--- conflicted
+++ resolved
@@ -1,4 +1,3 @@
-/* eslint-disable @typescript-eslint/no-unused-vars */
 /**
     Copyright 2022 Google LLC
     Licensed under the Apache License, Version 2.0 (the "License");
@@ -30,7 +29,7 @@
  * @param {Application} app
  * @returns {any}
  */
-export const init = (app: Application) => {
+export const init = (app: Application): any => {
   app = app.use(passport.initialize());
   app = app.use(passport.session());
 
@@ -135,47 +134,26 @@
 
 /**
  * Check access token validity.
- * adds user into request object
+ * Add user into request object
  *
  * @param {string} accessToken
  * @param {Request} req
  * @returns {boolean}
  */
-<<<<<<< HEAD
 const _validateAccessToken = async (
   accessToken: string,
   req
 ): Promise<boolean> => {
   try {
-    if (!accessToken == undefined) {
+    if (accessToken != undefined) {
       const result: User[] = await userRepo.getBy('token.access', accessToken);
+
       if (result.length > 0) {
         // ensure that the token isnt expired.
         const user: User = result[0];
         req.user = user;
         return date.isFuture(user.token.expiry);
       }
-=======
-const _validateAccessToken = async (accessToken: string, req): Promise<boolean> => {
-    try {
-        if(accessToken != undefined){
-            const result: User[] = await userRepo.getBy(
-                'token.access',
-                accessToken
-            );
-
-            if (result.length > 0) {
-                // ensure that the token isnt expired.
-                const user: User = result[0];
-                req.user = user; 
-                return date.isFuture(user.token.expiry);
-            }
-        }
-
-    } catch (err) {
-        log.error(err);
-        return Promise.reject(err);
->>>>>>> bf0e7232
     }
   } catch (err) {
     log.error(err);
