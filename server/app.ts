import express from 'express';
import session from 'express-session';
import cors from 'cors';
import path from 'path';
import router from './routes';
<<<<<<< HEAD
import env from 'dotenv';
import PassportSetup from './config/PassportSetup';
import log from './util/logger';
// Loading env file config
const envConfig = env.config();
if (envConfig.error || envConfig.parsed == null) {
  log.error('Error loading configuration from .env file');
  throw envConfig.error;
}
=======
import bodyParser from 'body-parser';
const app = express();
>>>>>>> 598d5c3e

let app = express();
const config = envConfig.parsed;

log.info(`LOG LEVEL SETTING : ${process.env.LOG_LEVEL}`);
log.debug(`Loaded configuration : ${JSON.stringify(config, null, 2)}`);
const PORT = config.PORT || 8080;
app.set('PORT', PORT);
/**
 * Express configuration
 */
app.use(cors());
// Static assets & Frontend files
app.use(express.static(path.join(__dirname, './public')));
<<<<<<< HEAD
app.use(express.json());
=======

// Process any request body as JSON, throw error if JSON is not correct
app.use(bodyParser.json({type: "*/*"}));
>>>>>>> 598d5c3e
app.use(express.urlencoded({extended: true}));

app.use(
    session({
      resave: true,
      saveUninitialized: true,
      secret: config.SESSION_SECRET,
    }),
);
app = PassportSetup.init(app);

app.use('/', router);

export default app;<|MERGE_RESOLUTION|>--- conflicted
+++ resolved
@@ -3,7 +3,7 @@
 import cors from 'cors';
 import path from 'path';
 import router from './routes';
-<<<<<<< HEAD
+import bodyParser from 'body-parser';
 import env from 'dotenv';
 import PassportSetup from './config/PassportSetup';
 import log from './util/logger';
@@ -13,17 +13,13 @@
   log.error('Error loading configuration from .env file');
   throw envConfig.error;
 }
-=======
-import bodyParser from 'body-parser';
-const app = express();
->>>>>>> 598d5c3e
 
 let app = express();
 const config = envConfig.parsed;
 
 log.info(`LOG LEVEL SETTING : ${process.env.LOG_LEVEL}`);
 log.debug(`Loaded configuration : ${JSON.stringify(config, null, 2)}`);
-const PORT = config.PORT || 8080;
+const PORT = process.env.PORT || 8080;
 app.set('PORT', PORT);
 /**
  * Express configuration
@@ -31,20 +27,17 @@
 app.use(cors());
 // Static assets & Frontend files
 app.use(express.static(path.join(__dirname, './public')));
-<<<<<<< HEAD
 app.use(express.json());
-=======
 
 // Process any request body as JSON, throw error if JSON is not correct
-app.use(bodyParser.json({type: "*/*"}));
->>>>>>> 598d5c3e
+app.use(bodyParser.json({type: '*/*'}));
 app.use(express.urlencoded({extended: true}));
 
 app.use(
     session({
       resave: true,
       saveUninitialized: true,
-      secret: config.SESSION_SECRET,
+      secret: process.env.SESSION_SECRET || 's9hp0VtUkd$FJM$T91lB',
     }),
 );
 app = PassportSetup.init(app);
