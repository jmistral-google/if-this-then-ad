--- conflicted
+++ resolved
@@ -12,11 +12,7 @@
         "post-build": "cd dist/ && npm install",
         "fix-paths": "cd dist/ && sed -i 's+./dist+.+g' package.json",
         "lint": "npx tsc --noEmit && eslint \"**/*.{js,ts}\" --quiet --fix",
-<<<<<<< HEAD
-        "copy-static": "cp -R public dist/ && cp -R package* dist/",
-=======
         "copy-static": "cp -R public dist/ && cp -R packages* dist/ && cp *.json dist/",
->>>>>>> 3367f51f
         "build-local": "npm install --production=false && npm run build && npm run copy-static && npm run post-build",
         "build-dist": "npm i  && npm run compile && npm run copy-static && npm run post-build",
         "w-typescript": "npx tsc -w",
