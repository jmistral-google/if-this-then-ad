--- conflicted
+++ resolved
@@ -29,19 +29,13 @@
   "author": "Google LLC",
   "license": "Apache-2.0",
   "dependencies": {
-<<<<<<< HEAD
     "@google-cloud/datastore": "^6.6.2",
     "@google-cloud/logging-winston": "^4.1.1",
     "@types/google-cloud__datastore": "^1.3.6",
     "body-parser": "^1.19.1",
     "express": "^4.17.1",
     "winston": "^3.3.3"
-=======
-     "@google-cloud/logging-winston": "^4.1.1",
-    "express": "^4.17.1",
     "typescript": "^4.5.2",
-     "winston": "^3.3.3"
->>>>>>> 87135da2
   },
   "devDependencies": {
     "@types/express": "^4.17.13",
