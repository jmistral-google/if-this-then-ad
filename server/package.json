--- conflicted
+++ resolved
@@ -25,18 +25,15 @@
   "author": "Google LLC",
   "license": "Apache-2.0",
   "dependencies": {
-<<<<<<< HEAD
     "@google-cloud/logging-winston": "^4.1.1",
-    "express": "^4.17.1",
-    "winston": "^3.3.3"
-=======
-    "@types/express": "^4.17.13",
-    "@types/node": "^16.11.10",
+    "winston": "^3.3.3",
     "express": "^4.17.1",
     "typescript": "^4.5.2"
   },
   "devDependencies": {
     "@types/jest": "^27.0.3",
+    "@types/express": "^4.17.13",
+    "@types/node": "^16.11.10",
     "@typescript-eslint/eslint-plugin": "^5.4.0",
     "@typescript-eslint/parser": "^5.4.0",
     "eslint-config-google": "^0.14.0",
@@ -46,6 +43,5 @@
     "jest": "^27.3.1",
     "concurrently": "^6.4.0",
     "nodemon": "^2.0.15"
->>>>>>> 6bf6ddea
   }
 }