--- conflicted
+++ resolved
@@ -1,11 +1,5 @@
-<<<<<<< HEAD
 import {logger } from './logger'; 
 
 
 export { date } from './dateUtil'
-export const log = logger; 
-=======
-import { logger } from './logger';
-
-export const log = logger;
->>>>>>> f34e1482
+export const log = logger; 