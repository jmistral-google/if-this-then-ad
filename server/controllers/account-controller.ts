/**
    Copyright 2022 Google LLC
    Licensed under the Apache License, Version 2.0 (the "License");
    you may not use this file except in compliance with the License.
    You may obtain a copy of the License at
        https://www.apache.org/licenses/LICENSE-2.0
    Unless required by applicable law or agreed to in writing, software
    distributed under the License is distributed on an "AS IS" BASIS,
    WITHOUT WARRANTIES OR CONDITIONS OF ANY KIND, either express or implied.
    See the License for the specific language governing permissions and
    limitations under the License.
 */
import { Request, Response } from 'express';
import Repository from '../services/repository-service';
import { log } from '@iftta/util';
import Collections from '../services/collection-factory';
import { User } from '../models/user';
import { Collection } from '../models/fire-store-entity';

const usersCollection = Collections.get(Collection.USERS);
const userRepo = new Repository<User>(usersCollection);

//TODO: add exception handling
//      input data validation
export const listAccounts = async (req: Request, res: Response) => {
    try {
        const userData = await userRepo.list();
        return res.json(userData);
    } catch (e) {
        log.debug(e);
        return res.status(500).send('Failed to fetch account list');
    }
};

export const create = async (req: Request, res: Response) => {
    // TODO: implement data validation.
    const user: User = { ...req.body };

    const result = await userRepo.save(user);

    return res.json(result);
};

export const get = async (req: Request, res: Response) => {
    const userData = await userRepo.get(req.params.id);

    return res.json(userData);
};

/**
 * Updates user object.
 * @param req :id
 * @param res Updated user object
 */
export const update = async (req: Request, res: Response) => {
    try {
        const userId = req.params.id;
        const user: User = { ...req.body };
        await userRepo.update(userId, user);
        return res.sendStatus(200);
    } catch (e) {
        log.error(e);
        return res.sendStatus(500);
    }
};

export const updateSettings = async (req: Request, res: Response) => {
    try {
        const user = (await userRepo.get(req.params.userId)) as User;
        user.userSettings = req.body;
        await userRepo.update(req.params.userId, user);

    } catch (e) {
        log.error(e);
<<<<<<< HEAD
        return res.status(500).json({ error: 'Error accured while updating user settings.' });
    }
    return res.status(200).json({status: 'ok'});
=======
        return res.status(500).json({ error: 'Error occurred while updating user settings' });
    }
    return res.status(200).json({ status: 'ok' });
>>>>>>> f560771d
};

export const remove = async (req: Request, res: Response) => {
    const id = req.params.id;
    log.debug(`Deleting document ${id}`);
    await userRepo.delete(id);
    return res.json({ status: 'done' });
};

export const getBy = async (req: Request, res: Response) => {
    const fieldName = req.query.fieldName! as string;
    const fieldValue: string = req.query.fieldValue! as string;

    const data = await userRepo.getBy(fieldName, fieldValue);

    return res.json(data);
};<|MERGE_RESOLUTION|>--- conflicted
+++ resolved
@@ -72,15 +72,9 @@
 
     } catch (e) {
         log.error(e);
-<<<<<<< HEAD
-        return res.status(500).json({ error: 'Error accured while updating user settings.' });
-    }
-    return res.status(200).json({status: 'ok'});
-=======
         return res.status(500).json({ error: 'Error occurred while updating user settings' });
     }
     return res.status(200).json({ status: 'ok' });
->>>>>>> f560771d
 };
 
 export const remove = async (req: Request, res: Response) => {
