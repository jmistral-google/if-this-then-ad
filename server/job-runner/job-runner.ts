--- conflicted
+++ resolved
@@ -4,7 +4,6 @@
 import { Job, ExecutionTime, _Timestamp } from './interfaces';
 import Repository from '../services/repository-service';
 import Collections from '../services/collection-factory';
-<<<<<<< HEAD
 import { Collection } from "../models/fire-store-entity";
 import { log, date } from '@iftta/util'
 import BackgroundAuth from './refresh-tokens'; 
@@ -13,26 +12,6 @@
 //TODO: replace this with sending messages over pubsub. 
 //Temp coupling between packages/ 
 import rulesEngine from '../packages/rule-engine'
-=======
-import { Collection } from '../models/fire-store-entity';
-import { log } from '@iftta/util';
-
-//TODO: deal with leaking firestore _Timestamp object
-
-// setting up useful date manipulation functions
-// wrapping them into date object to make it easier
-// to remember what we are dealing with.
-const date = {
-    add: require('date-fns/add'),
-    isAfter: require('date-fns/isAfter'),
-    isBefore: require('date-fns/isBefore'),
-    isValid: require('date-fns/isValid'),
-};
-
-//TODO: replace this with sending messages over pubsub.
-//Temp coupling between packages/
-import rulesEngine from '../packages/rule-engine';
->>>>>>> f34e1482
 import { RuleResult } from '../packages/rule-engine/src/interfaces';
 
 const pubSubClient = new PubSub();
@@ -176,13 +155,7 @@
                 return true;
             }
 
-<<<<<<< HEAD
             const nextRuntime = date.add(j.lastExecution?.toDate()as Date, { minutes: j.executionInterval });
-=======
-            const nextRuntime = date.add(j.lastExecution?.toDate(), {
-                minutes: j.executionInterval,
-            });
->>>>>>> f34e1482
             log.info(`Job: ${j.id} next execution : ${nextRuntime}`);
 
             return date.isBefore(nextRuntime, nowUTC);
@@ -193,23 +166,9 @@
 
 
     public async runAll() {
-<<<<<<< HEAD
 
         // Get a list of jobs to execute 
         log.info('Fetching job list to execute'); 
-=======
-        // Get a list of jobs to execute
-        log.info('Fetching job list to execute');
-        const allJobs: Job[] = await this.jobsRepo.list();
-
-        // Filter by execution interval
-        const now = Date.now();
-        const offsetSec = new Date().getTimezoneOffset() * 1000;
-        const nowUTC = new Date(now + offsetSec);
-
-        log.debug(`offset : ${offsetSec}`);
-
->>>>>>> f34e1482
         const jobs = await this.getEligibleJobs();
         const jobCount = jobs.length;
         log.debug('List of jobs to execute');
@@ -231,14 +190,9 @@
 
         // Collect all actions that need to be performed
         // on the target systems.
-<<<<<<< HEAD
         const targetActions: Array<RuleResult[]> = []
         const executionTimes:Array<ExecutionTime> = []; 
         const allResults:Array<Array<RuleResult>> = [[]];
-=======
-        const targetActions: Array<RuleResult[]> = [];
-        const executionTimes: Array<ExecutionTime> = [];
->>>>>>> f34e1482
 
         while (!(await jobResult).done) {
             log.debug('my jobResult');
@@ -262,7 +216,6 @@
             jobResult = jobResultIter.next();
         }
 
-<<<<<<< HEAD
         
         log.info('Updating Last execution time of jobs')
 
@@ -275,14 +228,6 @@
         const token = await BackgroundAuth.refreshTokensForUser(userId); 
 
         // call target-agents to execute individual actions 
-=======
-        log.info('Updating Last execution time of jobs');
-
-        // Update execution times in the jobs collection
-        await this.updateJobExecutionTimes(executionTimes);
-
-        // call target-agents to execute individual actions
->>>>>>> f34e1482
 
         // publish results to pubsub.
         // while (!(await jobResult).done) {
