/**
    Copyright 2022 Google LLC
    Licensed under the Apache License, Version 2.0 (the "License");
    you may not use this file except in compliance with the License.
    You may obtain a copy of the License at
        https://www.apache.org/licenses/LICENSE-2.0
    Unless required by applicable law or agreed to in writing, software
    distributed under the License is distributed on an "AS IS" BASIS,
    WITHOUT WARRANTIES OR CONDITIONS OF ANY KIND, either express or implied.
    See the License for the specific language governing permissions and
    limitations under the License.
 */

import { log } from '@iftta/util';
import { AgentTask, AgentResult, RuleResult, UserSettingKeyValue } from './interfaces';
import TaskConfiguration from './task-configuration';
import { Token } from './../models/user';

/**
 * Task Collector class.
 */
export default class TaskCollector {
  private tasks: Array<AgentTask> = [];

<<<<<<< HEAD
  /**
   * Create a Task object to be passed on to Target Agent execution.
   *
   * @param {AgentResult} agentResult Data from Source Agent request
   * @param {Array<RuleResult>} ruleResults Rule evaluation Results for agentResults
   */
  public async put(agentResult: AgentResult, ruleResults: Array<RuleResult>) {
    let token: Token | undefined;
    try {
      // new token
      token = await TaskConfiguration.refreshTokensForUser(
        agentResult.jobOwner
      );
    } catch (e) {
      log.error(['Could not refresh the token.', e as string]);
      return;
    }
=======
    /**
     * Creates a Task object to be passed on to Target Agent execution.
     * @param agentResult Data from Source Agent request
     * @param ruleResults Rule evaluation Results for agentResults
     */
    public async put(agentResult: AgentResult, ruleResults: Array<RuleResult>) {
        const ownerId = agentResult.jobOwner;

        let token: Token|undefined, 
            ownerSettings: UserSettingKeyValue;
        try {
            // new token
            token = await TaskConfiguration.refreshTokensForUser(ownerId);
            ownerSettings = await TaskConfiguration.getUserSettings(ownerId);
        } catch (e) {
            log.error(['Could not configure the task.', e as string]);
            return;
        }
>>>>>>> bf0e7232

    // Target
    for (const rr of ruleResults) {
      for (const t of rr.targets) {
        // Make one task per target.
        const target = {
          ruleId: rr.ruleId,
          agentId: t.agentId,
          result: rr.result,
          actions: t.actions,
        };

<<<<<<< HEAD
        const task: AgentTask = {
          token: {
            auth: token.access,
          },
          target: target,
          ownerId: agentResult.jobOwner,
        };
        this.tasks.push(task);
      }
=======
                this.tasks.push({
                    token: {
                        auth: token.access,
                    },
                    ownerSettings,
                    target,
                    ownerId, 
                });
            }
        }
    }
    /**
     * Returns an array of collected Agent tasks
     * @returns {Array<AgentTask} tasks
     */
    public get(): Array<AgentTask> {
        return this.tasks;
>>>>>>> bf0e7232
    }
  }

  /**
   * Return an array of collected Agent tasks.
   *
   * @returns {Array<AgentTask>} tasks
   */
  public get(): Array<AgentTask> {
    return this.tasks;
  }
}<|MERGE_RESOLUTION|>--- conflicted
+++ resolved
@@ -12,17 +12,21 @@
  */
 
 import { log } from '@iftta/util';
-import { AgentTask, AgentResult, RuleResult, UserSettingKeyValue } from './interfaces';
+import {
+  AgentTask,
+  AgentResult,
+  RuleResult,
+  UserSettingKeyValue,
+} from './interfaces';
 import TaskConfiguration from './task-configuration';
 import { Token } from './../models/user';
 
 /**
- * Task Collector class.
+ * Task Collector.
  */
 export default class TaskCollector {
   private tasks: Array<AgentTask> = [];
 
-<<<<<<< HEAD
   /**
    * Create a Task object to be passed on to Target Agent execution.
    *
@@ -30,41 +34,24 @@
    * @param {Array<RuleResult>} ruleResults Rule evaluation Results for agentResults
    */
   public async put(agentResult: AgentResult, ruleResults: Array<RuleResult>) {
+    const ownerId = agentResult.jobOwner;
+
     let token: Token | undefined;
+    let ownerSettings: UserSettingKeyValue;
+
     try {
-      // new token
-      token = await TaskConfiguration.refreshTokensForUser(
-        agentResult.jobOwner
-      );
+      // New token
+      token = await TaskConfiguration.refreshTokensForUser(ownerId);
+      ownerSettings = await TaskConfiguration.getUserSettings(ownerId);
     } catch (e) {
-      log.error(['Could not refresh the token.', e as string]);
+      log.error(['Could not configure the task.', e as string]);
       return;
     }
-=======
-    /**
-     * Creates a Task object to be passed on to Target Agent execution.
-     * @param agentResult Data from Source Agent request
-     * @param ruleResults Rule evaluation Results for agentResults
-     */
-    public async put(agentResult: AgentResult, ruleResults: Array<RuleResult>) {
-        const ownerId = agentResult.jobOwner;
-
-        let token: Token|undefined, 
-            ownerSettings: UserSettingKeyValue;
-        try {
-            // new token
-            token = await TaskConfiguration.refreshTokensForUser(ownerId);
-            ownerSettings = await TaskConfiguration.getUserSettings(ownerId);
-        } catch (e) {
-            log.error(['Could not configure the task.', e as string]);
-            return;
-        }
->>>>>>> bf0e7232
 
     // Target
     for (const rr of ruleResults) {
       for (const t of rr.targets) {
-        // Make one task per target.
+        // make one task per target.
         const target = {
           ruleId: rr.ruleId,
           agentId: t.agentId,
@@ -72,35 +59,15 @@
           actions: t.actions,
         };
 
-<<<<<<< HEAD
-        const task: AgentTask = {
+        this.tasks.push({
           token: {
             auth: token.access,
           },
-          target: target,
-          ownerId: agentResult.jobOwner,
-        };
-        this.tasks.push(task);
+          ownerSettings,
+          target,
+          ownerId,
+        });
       }
-=======
-                this.tasks.push({
-                    token: {
-                        auth: token.access,
-                    },
-                    ownerSettings,
-                    target,
-                    ownerId, 
-                });
-            }
-        }
-    }
-    /**
-     * Returns an array of collected Agent tasks
-     * @returns {Array<AgentTask} tasks
-     */
-    public get(): Array<AgentTask> {
-        return this.tasks;
->>>>>>> bf0e7232
     }
   }
 
