/**
    Copyright 2022 Google LLC
    Licensed under the Apache License, Version 2.0 (the "License");
    you may not use this file except in compliance with the License.
    You may obtain a copy of the License at
        https://www.apache.org/licenses/LICENSE-2.0
    Unless required by applicable law or agreed to in writing, software
    distributed under the License is distributed on an "AS IS" BASIS,
    WITHOUT WARRANTIES OR CONDITIONS OF ANY KIND, either express or implied.
    See the License for the specific language governing permissions and
    limitations under the License.
 */

import { AgentResult, Rule, COMPARATORS, RuleResult } from '../src/interfaces';
import Repository from '../../../services/repository-service';
import Collections from '../../../services/collection-factory';
import { Collection } from '../../../models/fire-store-entity';
import { log } from '@iftta/util';

const rulesCollection = Collections.get(Collection.RULES);
const repo = new Repository<Rule>(rulesCollection);

export class RulesProcessor {
  public async processAgentResult(
    result: AgentResult
  ): Promise<Array<RuleResult>> {
    const rules = await this.getValidRulesForAgent(result);
    return this.evaluateRulesAgainstResult(rules, result);
  }

  // get rules matching the agentId from firestore

  /**
   * Fetch all rules for an agent.
   *
   * @param {AgentResult} jobResult
   * @returns {Promise<Rule[]>}
   */
  public async getValidRulesForAgent(jobResult: AgentResult): Promise<Rule[]> {
    const rules: Rule[] = await repo.list();

    const rulesForJob = rules.filter((rule) => {
      return (
        rule.source.id == jobResult.agentId && rule.jobId == jobResult.jobId
      );
    });

    log.info(`Got ${rulesForJob.length} rules for job ${jobResult.jobId}`);

    return rulesForJob;
  }

  /**
   * Evaluates each rule against the results coming in from the
   * source agent, and returns a RuleEvaluation Object.
   *
   * @param {Array<Rule>} rules
   * @param {AgentResult} result
   * @returns {Array<RuleResult>}
   */
  public evaluateRulesAgainstResult(
    rules: Array<Rule>,
    result: AgentResult
  ): Array<RuleResult> {
    // Outcome here should be ruleResult[] so that we can action on
    // the evalations of the result in the next step.
    const ruleResults: Array<RuleResult> = [];
    rules.forEach((rule) => {
      const evalResult = this.evaluate(rule, result);
      const ruleResult: RuleResult = {
        ruleId: rule.id,
        result: evalResult,
        targets: rule.targets || [], // Ensure that targets are configured
      };
      ruleResults.push(ruleResult);
    });

    return ruleResults;
  }

<<<<<<< HEAD
  /**
   * Evaluate rule based on result.
   *
   * @param {Rule} rule
   * @param {AgentResult} jobResult
   * @returns {boolean}
   */
  public evaluate(rule: Rule, jobResult: AgentResult): boolean {
    const dpResult = jobResult.data[rule.condition.dataPoint];
    if (typeof dpResult == 'undefined') {
      const msg = `Datapoint ${rule.condition.dataPoint} is not a valid property of AgentResult`;
      log.debug(msg);
      return false;
    }
=======
        if (rule.condition.comparator == COMPARATORS.equals) {
            return dpResult == this.convertToType(
                rule.condition.value, rule.condition.dataType
            );
        }
>>>>>>> bf0e7232

    if (rule.condition.comparator == COMPARATORS.equals) {
      return dpResult == rule.condition.value;
    }

    if (rule.condition.comparator == COMPARATORS.greater) {
      return dpResult > rule.condition.value;
    }

    if (rule.condition.comparator == COMPARATORS.less) {
      return dpResult < rule.condition.value;
    }

<<<<<<< HEAD
    return false;
  }
=======
    private convertToType(v: any, t: string|undefined) {
        if ('boolean' === t) {
            return 'true' === v ? true : false;
        }

        return v;
    }
>>>>>>> bf0e7232
}<|MERGE_RESOLUTION|>--- conflicted
+++ resolved
@@ -20,15 +20,22 @@
 const rulesCollection = Collections.get(Collection.RULES);
 const repo = new Repository<Rule>(rulesCollection);
 
+/**
+ * Rules Processor.
+ */
 export class RulesProcessor {
+  /**
+   * Process agent result.
+   *
+   * @param {AgentResult} result
+   * @returns {Promise<Array<RuleResult>>}
+   */
   public async processAgentResult(
     result: AgentResult
   ): Promise<Array<RuleResult>> {
     const rules = await this.getValidRulesForAgent(result);
     return this.evaluateRulesAgainstResult(rules, result);
   }
-
-  // get rules matching the agentId from firestore
 
   /**
    * Fetch all rules for an agent.
@@ -51,8 +58,8 @@
   }
 
   /**
-   * Evaluates each rule against the results coming in from the
-   * source agent, and returns a RuleEvaluation Object.
+   * Evaluate each rule against the results coming in from the
+   * source agent, and return a RuleEvaluation Object.
    *
    * @param {Array<Rule>} rules
    * @param {AgentResult} result
@@ -78,7 +85,6 @@
     return ruleResults;
   }
 
-<<<<<<< HEAD
   /**
    * Evaluate rule based on result.
    *
@@ -93,16 +99,12 @@
       log.debug(msg);
       return false;
     }
-=======
-        if (rule.condition.comparator == COMPARATORS.equals) {
-            return dpResult == this.convertToType(
-                rule.condition.value, rule.condition.dataType
-            );
-        }
->>>>>>> bf0e7232
 
     if (rule.condition.comparator == COMPARATORS.equals) {
-      return dpResult == rule.condition.value;
+      return (
+        dpResult ==
+        this.convertToType(rule.condition.value, rule.condition.dataType)
+      );
     }
 
     if (rule.condition.comparator == COMPARATORS.greater) {
@@ -113,16 +115,21 @@
       return dpResult < rule.condition.value;
     }
 
-<<<<<<< HEAD
     return false;
   }
-=======
-    private convertToType(v: any, t: string|undefined) {
-        if ('boolean' === t) {
-            return 'true' === v ? true : false;
-        }
 
-        return v;
+  /**
+   * Make sure a 'boolean' string becomes a proper boolean.
+   *
+   * @param {any} v
+   * @param {string | undefined} t
+   * @returns {any}
+   */
+  private convertToType(v: any, t: string | undefined) {
+    if ('boolean' === t) {
+      return 'true' === v ? true : false;
     }
->>>>>>> bf0e7232
+
+    return v;
+  }
 }