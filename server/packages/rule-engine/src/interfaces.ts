export interface AgentResult {
<<<<<<< HEAD
    agentId: string,
    jobId: string,
    agentName: string,
    data: any,
    timestamp: Date
=======
    agentId: string;
    jobId: string;
    agentName: string;
    targetLocation: string;
    temperature: number;
    windSpeed: number;
    clouds: boolean;
    rain: boolean;
    snow: boolean;
    thunderstorm: boolean;
    clearSky: boolean;
    timestamp: Date;
>>>>>>> 6650f6b5
}

export enum CONDITIONS {
    equals = 'eq',
    greater = 'gt',
    less = 'lt',
    yes = 'yes',
    no = 'no',
}

export interface Rule {
<<<<<<< HEAD
    id: string,
    source: {
        id: string,
        name: string,
    },
    condition: {
        name: string,
        dataPoint: string,
        condition: CONDITIONS.equals | CONDITIONS.greater | CONDITIONS.less | CONDITIONS.yes | CONDITIONS.no,
        value: string | number | boolean,
     
    },
    executionInterval: number,
    jobId: string,
    targets?: Array<TargetAgent>
}

export interface RuleResult {
    ruleId: string,
    result: boolean | number, 
    targets: Array<TargetAgent>
=======
    id: string;
    agent: {
        id: string;
        name: string;
    };
    rule: {
        name: string;
        dataPoint: string;
        condition:
            | CONDITIONS.equals
            | CONDITIONS.greater
            | CONDITIONS.less
            | CONDITIONS.yes
            | CONDITIONS.no;
        value: string | number | boolean;
        interval: number;
    };
    jobId: string;
    targets?: Array<TargetAgent>;
}

export interface RuleResult {
    ruleId: string;
    result: boolean | number;
    target: Array<TargetAgent>;
>>>>>>> 6650f6b5
}

interface actionParam {
    param: string;
    value: string | number | boolean;
}
interface TargetActions {
    action: string;
    actionParams: Array<actionParam>;
}

export interface TargetAgent {
    agentId: string;
    actions: Array<TargetActions>;
}<|MERGE_RESOLUTION|>--- conflicted
+++ resolved
@@ -1,24 +1,9 @@
 export interface AgentResult {
-<<<<<<< HEAD
-    agentId: string,
-    jobId: string,
-    agentName: string,
-    data: any,
-    timestamp: Date
-=======
     agentId: string;
     jobId: string;
     agentName: string;
-    targetLocation: string;
-    temperature: number;
-    windSpeed: number;
-    clouds: boolean;
-    rain: boolean;
-    snow: boolean;
-    thunderstorm: boolean;
-    clearSky: boolean;
+    data: any;
     timestamp: Date;
->>>>>>> 6650f6b5
 }
 
 export enum CONDITIONS {
@@ -30,35 +15,12 @@
 }
 
 export interface Rule {
-<<<<<<< HEAD
-    id: string,
+    id: string;
     source: {
-        id: string,
-        name: string,
-    },
-    condition: {
-        name: string,
-        dataPoint: string,
-        condition: CONDITIONS.equals | CONDITIONS.greater | CONDITIONS.less | CONDITIONS.yes | CONDITIONS.no,
-        value: string | number | boolean,
-     
-    },
-    executionInterval: number,
-    jobId: string,
-    targets?: Array<TargetAgent>
-}
-
-export interface RuleResult {
-    ruleId: string,
-    result: boolean | number, 
-    targets: Array<TargetAgent>
-=======
-    id: string;
-    agent: {
         id: string;
         name: string;
     };
-    rule: {
+    condition: {
         name: string;
         dataPoint: string;
         condition:
@@ -68,8 +30,8 @@
             | CONDITIONS.yes
             | CONDITIONS.no;
         value: string | number | boolean;
-        interval: number;
     };
+    executionInterval: number;
     jobId: string;
     targets?: Array<TargetAgent>;
 }
@@ -77,8 +39,7 @@
 export interface RuleResult {
     ruleId: string;
     result: boolean | number;
-    target: Array<TargetAgent>;
->>>>>>> 6650f6b5
+    targets: Array<TargetAgent>;
 }
 
 interface actionParam {
