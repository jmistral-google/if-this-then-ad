--- conflicted
+++ resolved
@@ -17,35 +17,17 @@
     less = 'lt',
 }
 
-<<<<<<< HEAD
 export interface Rule {
-    id?: string,
-    jobId?: string,
-    name: string,
-    source: Agent,
-    condition: Condition,
-    executionInterval: number,
-    targets?: Array<TargetAgent>
-}
-export interface Condition {
-    datapoint: string,
-    condition: CONDITIONS.equals | CONDITIONS.greater | CONDITIONS.less,
-    targetValue: string | number | boolean,
+    id?: string;
+    jobId?: string;
+    name: string;
+    source: Agent;
+    condition: Condition;
+    executionInterval: number;
+    targets?: Array<TargetAgent>;
 }
 
-export interface Agent {
-    id: string,
-=======
-export interface RuleDefinition {
-    id?: string;
-    jobId?: string;
-    agent: Agent;
-    rule: Rule;
-    targets?: Array<TargetAgent>;
-}
-export interface Rule {
-    name: string;
-    interval: number;
+export interface Condition {
     datapoint: string;
     condition: CONDITIONS.equals | CONDITIONS.greater | CONDITIONS.less;
     targetValue: string | number | boolean;
@@ -53,12 +35,12 @@
 
 export interface Agent {
     id: string;
->>>>>>> 6650f6b5
     params: {
         dataPoint: string;
         value: string | number | boolean;
     };
 }
+
 export interface RuleResult {
     ruleId: string;
     result: boolean | number;
@@ -69,6 +51,7 @@
     param: string;
     value: string | number | boolean;
 }
+
 interface TargetActions {
     action: string;
     actionParams: Array<actionParam>;
