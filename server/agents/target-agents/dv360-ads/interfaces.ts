--- conflicted
+++ resolved
@@ -7,16 +7,10 @@
 }
 
 export interface IAgent {
-<<<<<<< HEAD
     agentId: string,
     name: string,
     execute(task: AgentTask): Promise<Array<ActionResult>>,
     getAgentMetadata(): Promise<AgentMetadata>,
-=======
-    agentId: string;
-    name: string;
-    execute(task: AgentTask): Promise<Array<ActionResult>>;
->>>>>>> 0591343c
 }
 
 export interface RuleResult {
@@ -108,16 +102,10 @@
 }
 
 export interface ApiCallParams {
-<<<<<<< HEAD
     url: string,
     params?: Object,
     data?: Object,
     method?: httpMethods,
-=======
-    url: string;
-    params?: Object;
-    data?: Object;
->>>>>>> 0591343c
 }
 
 export enum AgentType {
@@ -131,20 +119,12 @@
 }
 
 export interface AgentMetadata {
-<<<<<<< HEAD
     id: string, 
     displayName: string,
     type: AgentType,
     arguments: Array<string>,
     api?: Array<ApiMethodInfo>,
     dataPoints: Array<DataPoint>
-=======
-    id: string;
-    displayName: string;
-    type: AgentType;
-    arguments: Array<string>;
-    dataPoints: Array<DataPoint>;
->>>>>>> 0591343c
 }
 
 export interface DataPoint {
