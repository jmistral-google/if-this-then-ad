/**
    Copyright 2022 Google LLC
    Licensed under the Apache License, Version 2.0 (the "License");
    you may not use this file except in compliance with the License.
    You may obtain a copy of the License at
        https://www.apache.org/licenses/LICENSE-2.0
    Unless required by applicable law or agreed to in writing, software
    distributed under the License is distributed on an "AS IS" BASIS,
    WITHOUT WARRANTIES OR CONDITIONS OF ANY KIND, either express or implied.
    See the License for the specific language governing permissions and
    limitations under the License.
 */

import axios, { AxiosInstance } from 'axios';
import {
  IAgent,
  AgentResponse,
  Configuration,
  AgentResult,
  WeatherCodes,
  AgentMetadata,
  AgentType,
  Job,
} from './interfaces';
import { config } from './config';
import { log } from '@iftta/util';

/**
 * OpenWeatherMap agent.
 */
class OpenWeatherMap implements IAgent {
  public agentId = 'open-weather-map';
  public name = 'Weather';

<<<<<<< HEAD
  /**
   * Create API client.
   *
   * @param {Configuration} options
   * @returns {AxiosInstance}
   */
  private createApiClient(options: Configuration): AxiosInstance {
    if (!options.apiKey) {
      const errorMessage =
        'API Key not set, it needs to be set in the user settings';
      log.error(errorMessage);
      throw new Error(errorMessage);
=======
    private async run(options: Configuration): Promise<AgentResponse> {
        try {
            log.debug(`${this.agentId} :run: options`);
            log.debug(options);

            const client = this.createApiClient(options);
            const response = await client.get('/');
            const agentResponse: AgentResponse = {
                jobOwner: options.jobOwner,
                jobId: options.jobId!,
                data: response.data,
            };
            log.debug(`${this.agentId} :run: client response`);
            log.debug(agentResponse);
            return Promise.resolve(agentResponse);
        } catch (e) {
            log.error(JSON.stringify(e));
            throw new Error(`Fetching weather data is failed: ${(e as Error).message}`);
        }

        return {
            jobId: options.jobId!,
            jobOwner: options.jobOwner,
            data: [],
        };
>>>>>>> bf0e7232
    }
    // TODO: remove targetLocation from configuration
    // object, it should be part of jobDefinition
    const client = axios.create({
      baseURL: options.baseUrl,
      method: 'GET',
      params: {
        q: options.targetLocation,
        appid: options.apiKey,
        units: options.units,
      },
      responseType: 'json',
    });

    log.debug(`${this.agentId} : HTTP Client created, with options`);
    log.debug(
      JSON.stringify({
        q: options.targetLocation,
        appid: options.apiKey,
        units: options.units,
      })
    );
    this.agentId = options.id;
    this.name = options.name;

    return client;
  }

<<<<<<< HEAD
  /**
   * Run.
   *
   * @param {Configuration} options
   * @returns {Promise<AgentResponse>}
   */
  private async run(options: Configuration): Promise<AgentResponse> {
    try {
      log.debug(`${this.agentId} :run: options`);
      log.debug(options);

      const client = this.createApiClient(options);
      const response = await client.get('/');
      const agentResponse: AgentResponse = {
        jobOwner: options.jobOwner,
        jobId: options.jobId!,
        data: response.data,
      };
      log.debug(`${this.agentId} :run: client response`);
      log.debug(agentResponse);
      return Promise.resolve(agentResponse);
    } catch (err) {
      log.error(JSON.stringify(err));
=======
    private transform(weatherData: AgentResponse): AgentResult | undefined {
        const data = weatherData.data;
        log.info(['Transforming weather data', data]);
        
        try {
            const code = data.weather[0]?.id;

            const weatherResult: AgentResult = {
                agentId: this.agentId,
                jobId: weatherData.jobId,
                agentName: this.name,
                jobOwner: weatherData.jobOwner,
                data: {
                    targetLocation: data.name,
                    temperature: data.main.temp,
                    windSpeed: data.wind.speed,
                    thunderstorm: WeatherCodes.THUNDERSTORM.has(code),
                    snow: WeatherCodes.SNOW.has(code),
                    rain: WeatherCodes.RAIN.has(code) || WeatherCodes.DRIZZLE.has(code),
                    clouds: WeatherCodes.CLOUDS.has(code),
                    clearSky: WeatherCodes.CLEAR.has(code),
                },
                timestamp: new Date(),
            };

            return weatherResult;
        } catch (e) {
            log.error(e);
            return;
        }
>>>>>>> bf0e7232
    }

    return {
      jobId: options.jobId!,
      jobOwner: options.jobOwner,
      data: [],
    };
  }

  /**
   * Transform.
   *
   * @param {AgentResponse} weatherData
   * @returns {AgentResult | undefined}
   */
  private transform(weatherData: AgentResponse): AgentResult | undefined {
    const data = weatherData.data;
    log.info('Transforming weather data');
    log.info(data);
    try {
      const code = data.weather[0]?.id;

      const weatherResult: AgentResult = {
        agentId: this.agentId,
        jobId: weatherData.jobId,
        agentName: this.name,
        jobOwner: weatherData.jobOwner,
        data: {
          targetLocation: data.name,
          temperature: data.main.temp,
          windSpeed: data.wind.speed,
          thunderstorm: WeatherCodes.THUNDERSTORM.has(code),
          snow: WeatherCodes.SNOW.has(code),
          rain: WeatherCodes.RAIN.has(code) || WeatherCodes.DRIZZLE.has(code),
          clouds: WeatherCodes.CLOUDS.has(code),
          clearSky: WeatherCodes.CLEAR.has(code),
        },
        timestamp: new Date(),
      };
      return weatherResult;
    } catch (e) {
      log.error(e);
      return;
    }
  }

  /**
   * Get options.
   *
   * @param {Job} job
   * @returns {Object}
   */
  private getOptions(job: Job) {
    console.log(
      'OpenWeatherMap.getOptions job?.ownerSettings',
      job?.ownerSettings
    );
    const options = {
      ...config,
      apiKey:
        job && job?.ownerSettings
          ? job?.ownerSettings['OPENWEATHER_API_KEY']
          : '',
      jobId: job.id,
      targetLocation: job.query ? job.query[0].value : '',
      jobOwner: job.owner,
    };

<<<<<<< HEAD
    log.debug(`${this.agentId} : Agent options used for this job`);
    log.debug(options);

    return options;
  }

  /**
   * Execute.
   *
   * @param {Job} job
   * @returns {Promise<AgentResult>}
   */
  public async execute(job: Job): Promise<AgentResult> {
    log.debug(`${this.agentId} : execute : Job to execute`);
    log.debug(job);
    const jobOptions = this.getOptions(job);
    if (!jobOptions.apiKey) {
      const errorMessage = `Execution of Job ${job.id} failed: Cannot run the job without the apiKey`;
      log.debug(errorMessage);
      return Promise.reject(errorMessage);
=======
    public async execute(job: Job): Promise<AgentResult> {
        log.debug(`${this.agentId} : execute : Job to execute`);
        log.debug(job);
        const jobOptions = this.getOptions(job);
        if (! jobOptions.apiKey) {
            const errorMessage = `Execution of Job ${job.id} failed: Cannot run the job without the apiKey`;
            log.debug(errorMessage);
            return Promise.reject(errorMessage);
        }

        try {
            const res = await this.run(jobOptions);

            res.data.agentId = jobOptions.id;
            res.data.agentName = jobOptions.name;
            res.data.targetLocation = jobOptions.targetLocation;
            res.jobId = jobOptions.jobId as string;
    
            const agentResult = this.transform(res);
            if (agentResult !== undefined) {
                return Promise.resolve(agentResult);
            }
        } catch (e) {
            return Promise.reject(e);
        }

        const errorMessage = `Execution of Job ${job.id} failed, Agent ${job.agentId}, Query ${job.query}`;
        return Promise.reject(errorMessage);
>>>>>>> bf0e7232
    }

    const res = await this.run(jobOptions);

    res.data.agentId = jobOptions.id;
    res.data.agentName = jobOptions.name;
    res.data.targetLocation = jobOptions.targetLocation;
    res.jobId = jobOptions.jobId as string;

    const agentResult = this.transform(res);

    if (agentResult !== undefined) {
      return Promise.resolve(agentResult);
    }
    const errorMessage = `Execution of Job ${job.id} failed, Agent ${job.agentId}, Query ${job.query}`;
    return Promise.reject(errorMessage);
  }

  /**
   * Get agent metadata.
   *
   * @returns {Promise<AgentMetadata>}
   */
  public static async getAgentMetadata(): Promise<AgentMetadata> {
    // TODO decide if we should store this metadata as json
    // and simply serve that to the caller.

    const meta: AgentMetadata = {
      id: config.id,
      name: config.name,
      type: AgentType.SOURCE,
      settings: {
        agentId: config.id,
        params: [
          {
            name: 'OpenWeatherMap API',
            settingName: 'OPENWEATHER_API_KEY',
          },
          {
            name: 'Google Maps API Key',
            settingName: 'GOOGLEMAPS_API_KEY',
          },
        ],
      },
      params: [
        {
          dataPoint: 'targetLocation',
          name: 'Target Location',
          type: 'location',
        },
      ],
      dataPoints: [
        {
          dataPoint: 'temperature',
          name: 'Temperature',
          dataType: typeof Number(),
        },
        {
          dataPoint: 'windSpeed',
          name: 'Wind speed',
          dataType: typeof Number(),
        },
        {
          dataPoint: 'clouds',
          name: 'Clouds',
          dataType: typeof Boolean(),
        },
        {
          dataPoint: 'rain',
          name: 'Rain',
          dataType: typeof Boolean(),
        },
        {
          dataPoint: 'snow',
          name: 'Snow',
          dataType: typeof Boolean(),
        },
        {
          dataPoint: 'thunderstorm',
          name: 'Thunderstorm',
          dataType: typeof Boolean(),
        },
        {
          dataPoint: 'clearSky',
          name: 'Clear Sky',
          dataType: typeof Boolean(),
        },
        {
          dataPoint: 'timestamp',
          name: 'Last execution',
          dataType: typeof Date(),
        },
      ],
    };

    return Promise.resolve(meta);
  }
}

export default OpenWeatherMap;<|MERGE_RESOLUTION|>--- conflicted
+++ resolved
@@ -29,10 +29,9 @@
  * OpenWeatherMap agent.
  */
 class OpenWeatherMap implements IAgent {
-  public agentId = 'open-weather-map';
-  public name = 'Weather';
-
-<<<<<<< HEAD
+  public agentId: string = 'open-weather-map';
+  public name: string = 'Weather';
+
   /**
    * Create API client.
    *
@@ -45,33 +44,6 @@
         'API Key not set, it needs to be set in the user settings';
       log.error(errorMessage);
       throw new Error(errorMessage);
-=======
-    private async run(options: Configuration): Promise<AgentResponse> {
-        try {
-            log.debug(`${this.agentId} :run: options`);
-            log.debug(options);
-
-            const client = this.createApiClient(options);
-            const response = await client.get('/');
-            const agentResponse: AgentResponse = {
-                jobOwner: options.jobOwner,
-                jobId: options.jobId!,
-                data: response.data,
-            };
-            log.debug(`${this.agentId} :run: client response`);
-            log.debug(agentResponse);
-            return Promise.resolve(agentResponse);
-        } catch (e) {
-            log.error(JSON.stringify(e));
-            throw new Error(`Fetching weather data is failed: ${(e as Error).message}`);
-        }
-
-        return {
-            jobId: options.jobId!,
-            jobOwner: options.jobOwner,
-            data: [],
-        };
->>>>>>> bf0e7232
     }
     // TODO: remove targetLocation from configuration
     // object, it should be part of jobDefinition
@@ -100,7 +72,6 @@
     return client;
   }
 
-<<<<<<< HEAD
   /**
    * Run.
    *
@@ -122,40 +93,11 @@
       log.debug(`${this.agentId} :run: client response`);
       log.debug(agentResponse);
       return Promise.resolve(agentResponse);
-    } catch (err) {
-      log.error(JSON.stringify(err));
-=======
-    private transform(weatherData: AgentResponse): AgentResult | undefined {
-        const data = weatherData.data;
-        log.info(['Transforming weather data', data]);
-        
-        try {
-            const code = data.weather[0]?.id;
-
-            const weatherResult: AgentResult = {
-                agentId: this.agentId,
-                jobId: weatherData.jobId,
-                agentName: this.name,
-                jobOwner: weatherData.jobOwner,
-                data: {
-                    targetLocation: data.name,
-                    temperature: data.main.temp,
-                    windSpeed: data.wind.speed,
-                    thunderstorm: WeatherCodes.THUNDERSTORM.has(code),
-                    snow: WeatherCodes.SNOW.has(code),
-                    rain: WeatherCodes.RAIN.has(code) || WeatherCodes.DRIZZLE.has(code),
-                    clouds: WeatherCodes.CLOUDS.has(code),
-                    clearSky: WeatherCodes.CLEAR.has(code),
-                },
-                timestamp: new Date(),
-            };
-
-            return weatherResult;
-        } catch (e) {
-            log.error(e);
-            return;
-        }
->>>>>>> bf0e7232
+    } catch (e) {
+      log.error(JSON.stringify(e));
+      throw new Error(
+        `Fetching weather data is failed: ${(e as Error).message}`
+      );
     }
 
     return {
@@ -173,8 +115,8 @@
    */
   private transform(weatherData: AgentResponse): AgentResult | undefined {
     const data = weatherData.data;
-    log.info('Transforming weather data');
-    log.info(data);
+    log.info(['Transforming weather data', data]);
+
     try {
       const code = data.weather[0]?.id;
 
@@ -195,6 +137,7 @@
         },
         timestamp: new Date(),
       };
+
       return weatherResult;
     } catch (e) {
       log.error(e);
@@ -224,7 +167,6 @@
       jobOwner: job.owner,
     };
 
-<<<<<<< HEAD
     log.debug(`${this.agentId} : Agent options used for this job`);
     log.debug(options);
 
@@ -245,50 +187,24 @@
       const errorMessage = `Execution of Job ${job.id} failed: Cannot run the job without the apiKey`;
       log.debug(errorMessage);
       return Promise.reject(errorMessage);
-=======
-    public async execute(job: Job): Promise<AgentResult> {
-        log.debug(`${this.agentId} : execute : Job to execute`);
-        log.debug(job);
-        const jobOptions = this.getOptions(job);
-        if (! jobOptions.apiKey) {
-            const errorMessage = `Execution of Job ${job.id} failed: Cannot run the job without the apiKey`;
-            log.debug(errorMessage);
-            return Promise.reject(errorMessage);
-        }
-
-        try {
-            const res = await this.run(jobOptions);
-
-            res.data.agentId = jobOptions.id;
-            res.data.agentName = jobOptions.name;
-            res.data.targetLocation = jobOptions.targetLocation;
-            res.jobId = jobOptions.jobId as string;
-    
-            const agentResult = this.transform(res);
-            if (agentResult !== undefined) {
-                return Promise.resolve(agentResult);
-            }
-        } catch (e) {
-            return Promise.reject(e);
-        }
-
-        const errorMessage = `Execution of Job ${job.id} failed, Agent ${job.agentId}, Query ${job.query}`;
-        return Promise.reject(errorMessage);
->>>>>>> bf0e7232
-    }
-
-    const res = await this.run(jobOptions);
-
-    res.data.agentId = jobOptions.id;
-    res.data.agentName = jobOptions.name;
-    res.data.targetLocation = jobOptions.targetLocation;
-    res.jobId = jobOptions.jobId as string;
-
-    const agentResult = this.transform(res);
-
-    if (agentResult !== undefined) {
-      return Promise.resolve(agentResult);
-    }
+    }
+
+    try {
+      const res = await this.run(jobOptions);
+
+      res.data.agentId = jobOptions.id;
+      res.data.agentName = jobOptions.name;
+      res.data.targetLocation = jobOptions.targetLocation;
+      res.jobId = jobOptions.jobId as string;
+
+      const agentResult = this.transform(res);
+      if (agentResult !== undefined) {
+        return Promise.resolve(agentResult);
+      }
+    } catch (e) {
+      return Promise.reject(e);
+    }
+
     const errorMessage = `Execution of Job ${job.id} failed, Agent ${job.agentId}, Query ${job.query}`;
     return Promise.reject(errorMessage);
   }
