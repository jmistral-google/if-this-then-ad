export interface AgentResponse {
    jobId: string;
    data: any;
}

export interface IAgent {
    agentId: string;
    name: string;
    execute(job: Job): Promise<AgentResult>;
}

export interface Configuration {
    baseUrl: string;
    apiKey: string;
    units: string;
    id: string;
    name: string;
    targetLocation?: string;
    jobId?: string;
}

export interface AgentResult {
<<<<<<< HEAD
    agentId: string,
    jobId: string,
    agentName: string,
    data: any,
    timestamp: Date
=======
    agentId: string;
    jobId: string;
    agentName: string;
    targetLocation: string;
    temperature: number;
    windSpeed: number;
    clouds: boolean;
    rain: boolean;
    snow: boolean;
    thunderstorm: boolean;
    clearSky: boolean;
    timestamp: Date;
>>>>>>> 6650f6b5
}

export interface AgentMetadata {
    id: string;
    displayName: string;
    type: AgentType;
    arguments: Array<string>;
    dataPoints: Array<DataPoint>;
}

export interface DataPoint {
    id: string;
    displayName: string;
    dataType: string | number | boolean | Date;
}

export const WeatherCodes = {
    THUNDERSTORM: new Set([200, 201, 202, 210, 211, 212, 221, 230, 231, 232]),
    DRIZZLE: new Set([300, 301, 302, 310, 311, 312, 313, 314, 321]),
    RAIN: new Set([500, 501, 502, 503, 504, 511, 520, 521, 522, 531]),
    SNOW: new Set([600, 601, 602, 611, 612, 613, 615, 616, 620, 621, 622]),
    CLOUDS: new Set([802, 803, 804]),
    CLEAR: new Set([800, 801]),
};

export enum AgentType {
    SOURCE = 'source-agent',
    TARGET = 'target-agent',
}

export interface Job {
    id: string;
    agentId: string;
    query?: {
        dataPoint: string;
        value: string | number | boolean;
    };
}<|MERGE_RESOLUTION|>--- conflicted
+++ resolved
@@ -20,26 +20,11 @@
 }
 
 export interface AgentResult {
-<<<<<<< HEAD
-    agentId: string,
-    jobId: string,
-    agentName: string,
-    data: any,
-    timestamp: Date
-=======
     agentId: string;
     jobId: string;
     agentName: string;
-    targetLocation: string;
-    temperature: number;
-    windSpeed: number;
-    clouds: boolean;
-    rain: boolean;
-    snow: boolean;
-    thunderstorm: boolean;
-    clearSky: boolean;
+    data: any;
     timestamp: Date;
->>>>>>> 6650f6b5
 }
 
 export interface AgentMetadata {
