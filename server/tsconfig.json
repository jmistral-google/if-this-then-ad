{
  "compilerOptions": {
    /* Language and Environment */
    "target": "es2016" /* Set the JavaScript language version for emitted JavaScript and include compatible library declarations. */,
    /* Modules */
    "module": "commonjs" /* Specify what module code is generated. */,
    "outDir": "dist" /* Specify an output folder for all emitted files. */,
    "esModuleInterop": true /* Emit additional JavaScript to ease support for importing CommonJS modules. This enables `allowSyntheticDefaultImports` for type compatibility. */,
    "forceConsistentCasingInFileNames": true /* Ensure that casing is correct in imports. */,
    /* Type Checking */
<<<<<<< HEAD
    "strict": true,                                      /* Enable all strict type-checking options. */
    "skipLibCheck": true,                                /* Skip type checking all .d.ts files. */
    "allowSyntheticDefaultImports": true,
    "sourceMap": true,
    "noImplicitReturns": true,
      "noImplicitThis": true,
      "noImplicitAny": false,
      "strictNullChecks": true
=======
    "strict": true /* Enable all strict type-checking options. */,
    "skipLibCheck": true /* Skip type checking all .d.ts files. */
>>>>>>> 251b85d1
  }
}<|MERGE_RESOLUTION|>--- conflicted
+++ resolved
@@ -8,7 +8,6 @@
     "esModuleInterop": true /* Emit additional JavaScript to ease support for importing CommonJS modules. This enables `allowSyntheticDefaultImports` for type compatibility. */,
     "forceConsistentCasingInFileNames": true /* Ensure that casing is correct in imports. */,
     /* Type Checking */
-<<<<<<< HEAD
     "strict": true,                                      /* Enable all strict type-checking options. */
     "skipLibCheck": true,                                /* Skip type checking all .d.ts files. */
     "allowSyntheticDefaultImports": true,
@@ -16,10 +15,6 @@
     "noImplicitReturns": true,
       "noImplicitThis": true,
       "noImplicitAny": false,
-      "strictNullChecks": true
-=======
-    "strict": true /* Enable all strict type-checking options. */,
-    "skipLibCheck": true /* Skip type checking all .d.ts files. */
->>>>>>> 251b85d1
+      "strictNullChecks": true,
   }
 }