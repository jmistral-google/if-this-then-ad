import {Request, Response, Router} from 'express';

// eslint-disable-next-line new-cap
const router = Router();

// Controllers
const ruleController = require('../controllers/rule');

// Routes: Rules
router.get('/api/rule/save', ruleController.save);
router.get('/api/rule/get/:id', ruleController.get);

<<<<<<< HEAD
// Default '/' route
router.get('/', (req:Request, res:Response) => {
=======
router.get('/', (req: Request, res: Response) => {
>>>>>>> 251b85d1
  const name = process.env.NAME || 'World';
  res.send(`Hello ${name}! IFTTA`);
});

export default router;<|MERGE_RESOLUTION|>--- conflicted
+++ resolved
@@ -10,12 +10,8 @@
 router.get('/api/rule/save', ruleController.save);
 router.get('/api/rule/get/:id', ruleController.get);
 
-<<<<<<< HEAD
 // Default '/' route
 router.get('/', (req:Request, res:Response) => {
-=======
-router.get('/', (req: Request, res: Response) => {
->>>>>>> 251b85d1
   const name = process.env.NAME || 'World';
   res.send(`Hello ${name}! IFTTA`);
 });
