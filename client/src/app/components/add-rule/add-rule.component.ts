/**
    Copyright 2022 Google LLC
    Licensed under the Apache License, Version 2.0 (the "License");
    you may not use this file except in compliance with the License.
    You may obtain a copy of the License at
        https://www.apache.org/licenses/LICENSE-2.0
    Unless required by applicable law or agreed to in writing, software
    distributed under the License is distributed on an "AS IS" BASIS,
    WITHOUT WARRANTIES OR CONDITIONS OF ANY KIND, either express or implied.
    See the License for the specific language governing permissions and
    limitations under the License.
 */

<<<<<<< HEAD
import { Component, OnInit, ViewChild, Inject } from '@angular/core';
import { Router } from '@angular/router';
=======
import { Component, OnInit, ViewChild, EventEmitter } from '@angular/core';
import {Router } from "@angular/router"
>>>>>>> 301b58ea
import { HttpClient } from '@angular/common/http';
import { environment } from 'src/environments/environment';
import { map } from 'rxjs/operators';
import { SourceAgent } from 'src/app/interfaces/source-agent';
import { DataPoint } from 'src/app/interfaces/datapoint';
import { Rule } from 'src/app/models/rule.model';

import { store } from 'src/app/store';
import { NgForm } from '@angular/forms';
import { MatDialog, MAT_DIALOG_DATA } from '@angular/material/dialog';
import { SourceAgentParameter } from 'src/app/interfaces/source-agent-parameter';
import { SourceAgentSettingsParam } from 'src/app/interfaces/source-agent-settings-parameter';
import { AuthService } from 'src/app/services/auth.service';
import { StepperOrientation } from '@angular/cdk/stepper';

@Component({
  selector: 'app-add-rule',
  templateUrl: './add-rule.component.html',
  styleUrls: ['./add-rule.component.scss'],
})

/**
 * Add rule component.
 */
export class AddRuleComponent implements OnInit {
  isLinear = false;
  stepperOrientation: StepperOrientation = 'horizontal'; // vertical
  sources: SourceAgent[] = [];
  sourceDataPoints: DataPoint[] = [];
  sourceParams: SourceAgentParameter[] = [];
  currentRule: Rule = new Rule();
  saveEnabled: boolean = false;
  comparatorMapping: {} = {
    gt: 'Greater Than',
    lt: 'Lower Than',
    eq: 'Equal',
    yes: 'Yes',
    no: 'No',
  };

  @ViewChild('name', { static: true }) nameForm: NgForm;
  @ViewChild('source', { static: true }) sourceForm: NgForm;
  @ViewChild('condition', { static: true }) conditionForm: NgForm;
  @ViewChild('executionInterval', { static: true })
  executionIntervalForm: NgForm;

  /**
   * Constructor.
   *
   * @param {HttpClient} http
   */
<<<<<<< HEAD
  constructor(
    private http: HttpClient, 
    private authService: AuthService,
    public dialog: MatDialog
  ) {
=======
  constructor(private http: HttpClient, private authService: AuthService, private router:Router) {
>>>>>>> 301b58ea
    // Watch save requirements
    store.saveRequirements.subscribe((_) => {
      this.saveEnabled = Object.values(store.saveRequirements.value).every(
        (x) => x
      );
    });

    // Watch targets update
    store.targets.subscribe((targets) => {
      this.currentRule.targets = targets;
    });

    this.loadSourceAgents();
  }

  // eslint-disable-next-line require-jsdoc
  ngOnInit(): void {
    // Watch name form changes
    this.nameForm.form.valueChanges.subscribe((val) => {
      const valid = !!this.nameForm.valid;

      store.saveRequirements.next({
        ...store.saveRequirements.value,
        ...{ name: valid },
      });
    });

    // Watch source form changes
    this.sourceForm.form.valueChanges.subscribe((val) => {
      const valid = !!this.sourceForm.valid;

      store.saveRequirements.next({
        ...store.saveRequirements.value,
        ...{ source: valid },
      });
    });

    // Watch executionInterval form changes
    this.executionIntervalForm.form.valueChanges.subscribe((val) => {
      const valid = !!this.executionIntervalForm.valid;

      store.saveRequirements.next({
        ...store.saveRequirements.value,
        ...{ executionInterval: valid },
      });
    });

    // Watch condition form changes
    this.conditionForm.form.valueChanges.subscribe((val) => {
      const valid = !!this.conditionForm.valid;

      store.saveRequirements.next({
        ...store.saveRequirements.value,
        ...{ condition: valid },
      });
    });
  }

  /**
   * Get source agent by ID.
   *
   * @param {string} id
   * @returns {SourceAgent | undefined}
   */
  getSourceAgent(id: string): SourceAgent | undefined {
    return this.sources.find((source) => source.id === id);
  }

  /**
   * Fetch all source agents from API.
   */
  loadSourceAgents() {
    this.http
      .get<Array<SourceAgent>>(`${environment.apiUrl}/agents/metadata`)
      .pipe(map((res: Array<SourceAgent>) => res))
      .subscribe((result) => {
        this.sources = result.filter((agent) => agent.type === 'source-agent');
      });
  }

  /**
   * Handle source change.
   *
   * @param {string} val
   */
  onSourceChange(val: string) {
    const agent = this.getSourceAgent(val);

    if (agent) {
      this.currentRule.source.id = val;
      this.currentRule.source.name = agent.name;
      this.sourceDataPoints = agent.dataPoints;
      this.currentRule.source.params = agent.params;

      store.sourceSet.next(true);
      
      this.checkUserSettingsForAgent(agent.settings.params);
    }
  }

  /**
   * Handle dataPoint change.
   *
   * @param {DataPoint} val
   */
  onDataPointChange(val: DataPoint) {
    // Store data point
    this.currentRule.condition.dataPoint = val.dataPoint;
    this.currentRule.condition.name = val.name;
    this.currentRule.condition.dataType = val.dataType;
    this.currentRule.condition.enum = val?.enum;

    // Reset comparator
    this.currentRule.condition.comparator = undefined;
  }

  /**
   * Save rule.
   */
  saveRule() {
    // Add owner
    this.currentRule.owner = this.authService.currentUser?.id;

    // Send rule to API
    this.http
      .post(`${environment.apiUrl}/rules`, this.currentRule)
      .subscribe((result) => {
        // Inform the rules component about the new rule
        store.ruleAdded.next(true);
      });

    // Reset rule
    this.currentRule = new Rule();

    // Reset forms
    this.conditionForm.resetForm();
    this.sourceForm.resetForm();
    this.executionIntervalForm.resetForm();
    
    this.router.navigate(['/list-rules']);
  }

  private checkUserSettingsForAgent(params: Array<SourceAgentSettingsParam>) {
    const missingSettings: Array<SourceAgentSettingsParam> = params.filter(
      p => this.isMissing(p.settingName)
    );
    
    if (missingSettings.length) {
      this.showMissingSettingsDialog(missingSettings);
    }
  }

  private isMissing(name: string) {
    return ! this.authService.getUserSetting(name);
  }

  private showMissingSettingsDialog(missingSettings: Array<SourceAgentSettingsParam>) {
    this.dialog.open(
      MissingSettingsDialogComponent, 
      {data: missingSettings}
    );
  }
}

@Component({
  selector: 'missing-settings-dialog',
  templateUrl: 'missing-settings-dialog.html',
})
export class MissingSettingsDialogComponent {
  constructor(
    @Inject(MAT_DIALOG_DATA) public settings: Array<SourceAgentSettingsParam>,
    private router: Router
  ) {}

  goToUserSettings() {
    const fragment = this.settings.map(s => s.settingName).join(',');
    this.router.navigate(['/settings'], {fragment});
  }
}<|MERGE_RESOLUTION|>--- conflicted
+++ resolved
@@ -11,13 +11,9 @@
     limitations under the License.
  */
 
-<<<<<<< HEAD
+
 import { Component, OnInit, ViewChild, Inject } from '@angular/core';
 import { Router } from '@angular/router';
-=======
-import { Component, OnInit, ViewChild, EventEmitter } from '@angular/core';
-import {Router } from "@angular/router"
->>>>>>> 301b58ea
 import { HttpClient } from '@angular/common/http';
 import { environment } from 'src/environments/environment';
 import { map } from 'rxjs/operators';
@@ -69,15 +65,12 @@
    *
    * @param {HttpClient} http
    */
-<<<<<<< HEAD
   constructor(
     private http: HttpClient, 
     private authService: AuthService,
+    private router:Router,
     public dialog: MatDialog
   ) {
-=======
-  constructor(private http: HttpClient, private authService: AuthService, private router:Router) {
->>>>>>> 301b58ea
     // Watch save requirements
     store.saveRequirements.subscribe((_) => {
       this.saveEnabled = Object.values(store.saveRequirements.value).every(
