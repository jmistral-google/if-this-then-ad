/**
    Copyright 2022 Google LLC
    Licensed under the Apache License, Version 2.0 (the "License");
    you may not use this file except in compliance with the License.
    You may obtain a copy of the License at
        https://www.apache.org/licenses/LICENSE-2.0
    Unless required by applicable law or agreed to in writing, software
    distributed under the License is distributed on an "AS IS" BASIS,
    WITHOUT WARRANTIES OR CONDITIONS OF ANY KIND, either express or implied.
    See the License for the specific language governing permissions and
    limitations under the License.
 */

<<<<<<< HEAD
import { Component, Inject, OnInit, ViewChild } from '@angular/core';
=======
import { Component, OnInit, ViewChild } from '@angular/core';
>>>>>>> f9a37179
import { Router } from '@angular/router';
// import { DataPoint } from 'src/app/interfaces/datapoint';

import { StepperOrientation } from '@angular/cdk/stepper';
import { NgForm } from '@angular/forms';
<<<<<<< HEAD
import { MatDialog, MAT_DIALOG_DATA } from '@angular/material/dialog';
import { AgentSettingDescription, ModelSpec } from 'src/app/interfaces/common';
import { Comparator, Rule, RuleTargetAction } from 'src/app/interfaces/rule';
import { SourceAgentDescription } from 'src/app/interfaces/source';
import { TargetAgentDescription } from 'src/app/interfaces/target';
import { AgentsService } from 'src/app/services/agents.service';
import { RulesService } from 'src/app/services/rules.service';
import { UserService } from 'src/app/services/user.service';
import { store } from 'src/app/store';

const EMPTY_SOURCE_AGENT_DESCRIPTION: SourceAgentDescription = {
  dataPoints: [],
  id: '',
  name: '',
  parameters: [],
  type: 'source',
};
=======
import { MatDialog } from '@angular/material/dialog';
import { SourceAgent } from 'src/app/interfaces/source-agent';
import { TargetAgent } from 'src/app/interfaces/target-agent';
import { SourceAgentParameter } from 'src/app/interfaces/source-agent-parameter';
import { SourceAgentSettingsParam } from 'src/app/interfaces/source-agent-settings-parameter';
import { StepperOrientation } from '@angular/cdk/stepper';
import { UserService } from 'src/app/services/user.service';
import { MissingSettingsDialogComponent } from 'src/app/missing-settings-dialog/missing-settings-dialog.component';
>>>>>>> f9a37179

@Component({
  selector: 'app-add-rule',
  templateUrl: './add-rule.component.html',
  styleUrls: ['./add-rule.component.scss'],
})

/**
 * Add rule component.
 */
export class AddRuleComponent implements OnInit {
  isLinear = false;
  stepperOrientation: StepperOrientation = 'horizontal'; // vertical
  saveEnabled: boolean = false;
  lockEquals: boolean = false;

  executionIntervals: number[] = [30, 60, 240, 480, 720, 1440];
  sources: SourceAgentDescription[] = [];
  comparators: any[] = [
    { key: 'gt', value: 'greater than' },
    { key: 'lt', value: 'less than' },
    { key: 'eq', value: 'equals' },
  ];
  targets: TargetAgentDescription[] = [];

  currentRuleName: string = '';
  currentRuleSourceAgentId: string = '';
  currentRuleSourceAgentDescription = EMPTY_SOURCE_AGENT_DESCRIPTION;
  currentExecutionInterval = 30;
  currentRuleConditionDataPoint: string = '';
  currentRuleConditionDataType: string;
  currentRuleConditionValues?: string[];
  currentRuleConditionComparator: Comparator;
  currentRuleConditionCompareValue: string | boolean | number;
  currentTargetAgentId: string;
  currentRuleTargets: RuleTargetAction[];
  currentRuleSourceParameters: Record<string, string> = {};

  @ViewChild('name', { static: true }) nameForm: NgForm;
  @ViewChild('source', { static: true }) sourceForm: NgForm;
  @ViewChild('condition', { static: true }) conditionForm: NgForm;
  @ViewChild('executionInterval', { static: true })
  executionIntervalForm: NgForm;

  /**
   * Constructor
   * @param {UserService} userService - injected
   * @param {Router} router - injected
   * @param {MatDialog} dialog
   */
  constructor(
    private userService: UserService,
    private readonly rulesService: RulesService,
    private readonly agentsService: AgentsService,
    private router: Router,
    public dialog: MatDialog
  ) {
    // Watch save requirements
    store.saveRequirements.subscribe((_) => {
      this.saveEnabled = Object.values(store.saveRequirements.value).every(
        (x) => x
      );
    });

    // Watch targets update
    store.targets.subscribe((targets) => {
      this.currentRuleTargets = targets;
    });
  }

  // eslint-disable-next-line require-jsdoc
  ngOnInit(): void {
    // Watch name form changes
    this.nameForm.form.valueChanges.subscribe((val) => {
      const valid = !!this.nameForm.valid;

      store.saveRequirements.next({
        ...store.saveRequirements.value,
        ...{ name: valid },
      });
    });

    // Watch source form changes
    this.sourceForm.form.valueChanges.subscribe((val) => {
      const valid = !!this.sourceForm.valid;

      store.saveRequirements.next({
        ...store.saveRequirements.value,
        ...{ source: valid },
      });
    });

    // Watch executionInterval form changes
    this.executionIntervalForm.form.valueChanges.subscribe((val) => {
      const valid = !!this.executionIntervalForm.valid;

      store.saveRequirements.next({
        ...store.saveRequirements.value,
        ...{ executionInterval: valid },
      });
    });

    // Watch condition form changes
    this.conditionForm.form.valueChanges.subscribe((val) => {
      const valid = !!this.conditionForm.valid;

      store.saveRequirements.next({
        ...store.saveRequirements.value,
        ...{ condition: valid },
      });
    });

    this.agentsService.fetchAgentsMetadata();
    store.agents.subscribe((agentsDescription) => {
      this.sources = agentsDescription.source;
      this.targets = agentsDescription.target;
    });
  }

  /**
   * Get source agent by ID.
   *
   * @param {string} id
   * @returns {SourceAgentDescription | undefined}
   */
  getSourceAgent(id: string): SourceAgentDescription | undefined {
    return this.sources.find((source) => source.id === id);
  }

  /**
   * Get target agent by ID.
   *
   * @param {string} id
   * @returns {TargetAgent | undefined}
   */
  getTargetAgent(id: string): TargetAgentDescription | undefined {
    return this.targets.find((agent) => agent.id === id);
  }

  /**
   * Handle source change.
   *
   * @param {string} sourceAgentId
   */
  onSourceChange(sourceAgentId: string) {
    const agent = this.getSourceAgent(sourceAgentId);

    if (agent) {
      this.currentRuleSourceAgentDescription = agent;
      store.sourceSet.next(true);

      this.checkUserSettingsForAgent(agent.settings);
    }
  }

  /**
   * Handle source change.
   *
   * @param {string} val
   */
  onTargetChange(val: string) {
    const agent = this.getTargetAgent(val);

    if (agent && agent.settings) {
      this.checkUserSettingsForAgent(agent.settings);
    }
  }

  /**
   * Handle dataPoint change.
   *
   * @param {DataPoint} val
   */
  onDataPointChange(val: string) {
    const dataPoint = this.currentRuleSourceAgentDescription!.dataPoints.find(
      (dataPoint) => dataPoint.key === val
    );
    if (dataPoint) {
      this.currentRuleConditionDataPoint = val;
      this.currentRuleConditionComparator = 'eq';
      this.currentRuleConditionDataType = dataPoint.type;
      if (dataPoint.type === 'boolean') {
        this.lockEquals = true;
        this.currentRuleConditionCompareValue = true;
      } else if (dataPoint.values) {
        this.lockEquals = true;
        this.currentRuleConditionCompareValue = dataPoint.values[0];
        this.currentRuleConditionValues = dataPoint.values;
      } else {
        this.lockEquals = false;
        this.currentRuleConditionCompareValue = '';
      }
    }
  }

  /**
   * Resets this form to its initial state
   */
  reset() {
    this.currentRuleName = '';
    this.currentRuleSourceAgentId = '';
    this.currentRuleSourceAgentDescription = EMPTY_SOURCE_AGENT_DESCRIPTION;
    this.currentExecutionInterval = 30;
    this.currentRuleConditionDataPoint = '';
    this.currentRuleConditionDataType = '';
    this.currentRuleConditionValues = undefined;
    this.currentRuleConditionComparator = 'eq';
    this.currentRuleConditionCompareValue = '';
    this.currentTargetAgentId = '';
    this.currentRuleTargets = [];
    this.currentRuleSourceParameters = {};

    // Reset forms
    this.conditionForm.resetForm();
    this.sourceForm.resetForm();
    this.executionIntervalForm.resetForm();
  }

  /**
   * Save rule.
   */
  saveRule() {
    const rule: ModelSpec<Rule> = {
      ownerId: this.userService.loggedInUser.id,
      name: this.currentRuleName,
      executionInterval: this.currentExecutionInterval,
      source: {
        agentId: this.currentRuleSourceAgentId,
        parameters: this.currentRuleSourceParameters,
      },
      condition: {
        dataPoint: this.currentRuleConditionDataPoint,
        comparator: this.currentRuleConditionComparator,
        compareValue: this.currentRuleConditionCompareValue,
      },
      targets: this.currentRuleTargets,
    };
    this.rulesService.addRule(rule);

    this.reset();

    this.router.navigate(['/rules/list']);
  }

  /**
   *  Checks missing settings required by an agent.
   *  @param {AgentSettingDescription[]} settings? the agent's required settings
   */
  private checkUserSettingsForAgent(settings?: AgentSettingDescription[]) {
    const missingSettings = settings?.filter(
      (setting) => !this.userService.getSetting(setting.key)
    );

    if (missingSettings && missingSettings.length) {
      this.dialog.open(MissingSettingsDialogComponent, {
        data: missingSettings,
      });
    }
  }
<<<<<<< HEAD
}

@Component({
  selector: 'missing-settings-dialog',
  templateUrl: 'missing-settings-dialog.html',
})

/**
 *  User Settings Dialog Component.
 */
export class MissingSettingsDialogComponent {
  /**
   * Component constructor.
   *
   * @param {Array<SourceAgentSettingsParam>} settings
   * @param {Router} router
   */
  constructor(
    @Inject(MAT_DIALOG_DATA) public settings: AgentSettingDescription[],
    private router: Router
  ) {}

  /**
   * Navigate to user settings.
   */
  goToUserSettings() {
    const fragment = this.settings.map((setting) => setting.key).join(',');
    this.router.navigate(['/settings'], { fragment });
  }
=======
>>>>>>> f9a37179
}<|MERGE_RESOLUTION|>--- conflicted
+++ resolved
@@ -11,22 +11,16 @@
     limitations under the License.
  */
 
-<<<<<<< HEAD
-import { Component, Inject, OnInit, ViewChild } from '@angular/core';
-=======
+import { StepperOrientation } from '@angular/cdk/stepper';
 import { Component, OnInit, ViewChild } from '@angular/core';
->>>>>>> f9a37179
+import { NgForm } from '@angular/forms';
+import { MatDialog } from '@angular/material/dialog';
 import { Router } from '@angular/router';
-// import { DataPoint } from 'src/app/interfaces/datapoint';
-
-import { StepperOrientation } from '@angular/cdk/stepper';
-import { NgForm } from '@angular/forms';
-<<<<<<< HEAD
-import { MatDialog, MAT_DIALOG_DATA } from '@angular/material/dialog';
 import { AgentSettingDescription, ModelSpec } from 'src/app/interfaces/common';
 import { Comparator, Rule, RuleTargetAction } from 'src/app/interfaces/rule';
 import { SourceAgentDescription } from 'src/app/interfaces/source';
 import { TargetAgentDescription } from 'src/app/interfaces/target';
+import { MissingSettingsDialogComponent } from 'src/app/missing-settings-dialog/missing-settings-dialog.component';
 import { AgentsService } from 'src/app/services/agents.service';
 import { RulesService } from 'src/app/services/rules.service';
 import { UserService } from 'src/app/services/user.service';
@@ -39,16 +33,6 @@
   parameters: [],
   type: 'source',
 };
-=======
-import { MatDialog } from '@angular/material/dialog';
-import { SourceAgent } from 'src/app/interfaces/source-agent';
-import { TargetAgent } from 'src/app/interfaces/target-agent';
-import { SourceAgentParameter } from 'src/app/interfaces/source-agent-parameter';
-import { SourceAgentSettingsParam } from 'src/app/interfaces/source-agent-settings-parameter';
-import { StepperOrientation } from '@angular/cdk/stepper';
-import { UserService } from 'src/app/services/user.service';
-import { MissingSettingsDialogComponent } from 'src/app/missing-settings-dialog/missing-settings-dialog.component';
->>>>>>> f9a37179
 
 @Component({
   selector: 'app-add-rule',
@@ -308,36 +292,4 @@
       });
     }
   }
-<<<<<<< HEAD
-}
-
-@Component({
-  selector: 'missing-settings-dialog',
-  templateUrl: 'missing-settings-dialog.html',
-})
-
-/**
- *  User Settings Dialog Component.
- */
-export class MissingSettingsDialogComponent {
-  /**
-   * Component constructor.
-   *
-   * @param {Array<SourceAgentSettingsParam>} settings
-   * @param {Router} router
-   */
-  constructor(
-    @Inject(MAT_DIALOG_DATA) public settings: AgentSettingDescription[],
-    private router: Router
-  ) {}
-
-  /**
-   * Navigate to user settings.
-   */
-  goToUserSettings() {
-    const fragment = this.settings.map((setting) => setting.key).join(',');
-    this.router.navigate(['/settings'], { fragment });
-  }
-=======
->>>>>>> f9a37179
 }