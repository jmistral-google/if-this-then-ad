--- conflicted
+++ resolved
@@ -11,14 +11,9 @@
     limitations under the License.
  */
 
-<<<<<<< HEAD
-import { Component, OnInit, ViewChild, EventEmitter } from '@angular/core';
-import { Router } from "@angular/router"
-=======
 
 import { Component, OnInit, ViewChild, Inject } from '@angular/core';
 import { Router } from '@angular/router';
->>>>>>> f0fcb010
 import { HttpClient } from '@angular/common/http';
 import { environment } from 'src/environments/environment';
 import { map } from 'rxjs/operators';
@@ -80,16 +75,12 @@
    *
    * @param {HttpClient} http
    */
-<<<<<<< HEAD
-  constructor(private http: HttpClient, private authService: AuthService, private router: Router) {
-=======
   constructor(
-    private http: HttpClient, 
+    private http: HttpClient,
     private authService: AuthService,
-    private router:Router,
+    private router: Router,
     public dialog: MatDialog
   ) {
->>>>>>> f0fcb010
     // Watch save requirements
     store.saveRequirements.subscribe((_) => {
       this.saveEnabled = Object.values(store.saveRequirements.value).every(
@@ -185,7 +176,7 @@
       this.currentRule.source.params = agent.params;
 
       store.sourceSet.next(true);
-      
+
       this.authService.getUserFromLocalStorage();
       this.checkUserSettingsForAgent(agent.settings.params);
     }
@@ -245,20 +236,20 @@
     const missingSettings: Array<SourceAgentSettingsParam> = params.filter(
       p => this.isMissing(p.settingName)
     );
-    
+
     if (missingSettings.length) {
       this.showMissingSettingsDialog(missingSettings);
     }
   }
 
   private isMissing(name: string) {
-    return ! this.authService.getUserSetting(name);
+    return !this.authService.getUserSetting(name);
   }
 
   private showMissingSettingsDialog(missingSettings: Array<SourceAgentSettingsParam>) {
     this.dialog.open(
-      MissingSettingsDialogComponent, 
-      {data: missingSettings}
+      MissingSettingsDialogComponent,
+      { data: missingSettings }
     );
   }
 }
@@ -271,10 +262,10 @@
   constructor(
     @Inject(MAT_DIALOG_DATA) public settings: Array<SourceAgentSettingsParam>,
     private router: Router
-  ) {}
+  ) { }
 
   goToUserSettings() {
     const fragment = this.settings.map(s => s.settingName).join(',');
-    this.router.navigate(['/settings'], {fragment});
+    this.router.navigate(['/settings'], { fragment });
   }
 }