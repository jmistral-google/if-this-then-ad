--- conflicted
+++ resolved
@@ -65,19 +65,11 @@
                 <form #executionInterval="ngForm">
                     <h3>Run every</h3>
                     <mat-form-field class="form-element">
-<<<<<<< HEAD
-                        <mat-label> Interval </mat-label>
-=======
                         <mat-label>Interval</mat-label>
->>>>>>> f560771d
                         <mat-select [(ngModel)]="currentRule.executionInterval" name="rule-interval">
                             <mat-option *ngFor="let i of this.executionIntervals" value="{{i.key}}"> {{i.value}}
                             </mat-option>
                         </mat-select>
-<<<<<<< HEAD
-
-=======
->>>>>>> f560771d
                     </mat-form-field>
                 </form>
 
