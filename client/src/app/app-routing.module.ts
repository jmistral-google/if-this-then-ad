--- conflicted
+++ resolved
@@ -13,31 +13,17 @@
 
 import { NgModule } from '@angular/core';
 import { RouterModule, Routes } from '@angular/router';
-<<<<<<< HEAD
-import { TriggersComponent } from './triggers/triggers.component';
-import { SourceSelectorComponent } from './source-selector/source-selector.component';
-import { TriggerSelectorComponent } from './trigger-selector/trigger-selector.component';
+import { AddRuleComponent } from './add-rule/add-rule.component';
 import { LoginComponent } from './login/login.component';
-=======
-import { AddRuleComponent } from './add-rule/add-rule.component';
->>>>>>> c4763314
 
 const routes: Routes = [
   {
     path: '',
-<<<<<<< HEAD
-    component: TriggersComponent,
+    component: AddRuleComponent,
   },
   {
     path: 'login',
     component: LoginComponent,
-  },
-  {
-    path: 'trigger',
-    component: TriggerSelectorComponent,
-=======
-    component: AddRuleComponent,
->>>>>>> c4763314
   },
 ];
 
