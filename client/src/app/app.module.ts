--- conflicted
+++ resolved
@@ -7,30 +7,24 @@
 import { BrowserAnimationsModule } from '@angular/platform-browser/animations';
 import { MatButtonModule } from '@angular/material/button';
 import { MatCheckboxModule } from '@angular/material/checkbox';
-<<<<<<< HEAD
 import { MatInputModule } from '@angular/material/input';
 import { MatSelectModule } from '@angular/material/select';
 import { MatTableModule } from '@angular/material/table';
 import { MatPaginatorModule } from '@angular/material/paginator';
 import { TriggersComponent } from './triggers/triggers.component';
 import { TriggerComponent } from './trigger/trigger.component';
-=======
 import { SourceSelectorComponent } from './source-selector/source-selector.component';
 import { BoxComponent } from './box/box.component';
 import { TriggerSelectorComponent } from './trigger-selector/trigger-selector.component';
->>>>>>> d0bde0c6
 
 @NgModule({
   declarations: [
     AppComponent,
-<<<<<<< HEAD
-    TriggersComponent,
-    TriggerComponent
-=======
     SourceSelectorComponent,
     BoxComponent,
-    TriggerSelectorComponent
->>>>>>> d0bde0c6
+    TriggerSelectorComponent,
+    TriggersComponent,
+    TriggerComponent,
   ],
   imports: [
     BrowserModule,
