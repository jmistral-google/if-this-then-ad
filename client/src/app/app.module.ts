/**
    Copyright 2022 Google LLC
    Licensed under the Apache License, Version 2.0 (the "License");
    you may not use this file except in compliance with the License.
    You may obtain a copy of the License at
        https://www.apache.org/licenses/LICENSE-2.0
    Unless required by applicable law or agreed to in writing, software
    distributed under the License is distributed on an "AS IS" BASIS,
    WITHOUT WARRANTIES OR CONDITIONS OF ANY KIND, either express or implied.
    See the License for the specific language governing permissions and
    limitations under the License.
 */

import { NgModule } from '@angular/core';
import { BrowserModule } from '@angular/platform-browser';
import { FormsModule }   from '@angular/forms';
import { ReactiveFormsModule } from '@angular/forms';

import { AppRoutingModule } from './app-routing.module';
import { AppComponent } from './app.component';
import { BrowserAnimationsModule } from '@angular/platform-browser/animations';
import { MatButtonModule } from '@angular/material/button';
import { MatCheckboxModule } from '@angular/material/checkbox';
import { MatInputModule } from '@angular/material/input';
import { MatSelectModule } from '@angular/material/select';
import { MatTableModule } from '@angular/material/table';
import { MatPaginatorModule } from '@angular/material/paginator';
<<<<<<< HEAD
import { TriggersComponent } from './triggers/triggers.component';
import { TriggerComponent } from './trigger/trigger.component';
import { SourceSelectorComponent } from './source-selector/source-selector.component';
import { BoxComponent } from './box/box.component';
import { TriggerSelectorComponent } from './trigger-selector/trigger-selector.component';
import { LoginComponent } from './login/login.component';
=======
import { MatTreeModule } from '@angular/material/tree';
import { MatIconModule } from '@angular/material/icon';
import { MatProgressBarModule } from '@angular/material/progress-bar';
import { MatToolbarModule } from '@angular/material/toolbar';
import { MatMenuModule } from '@angular/material/menu';

import { AddRuleComponent } from './add-rule/add-rule.component';
import { HttpClientModule } from '@angular/common/http';
import { RulesComponent } from './rules/rules.component';
import { TargetSelectorComponent } from './target-selector/target-selector.component';
import { HeaderComponent } from './header/header.component';
>>>>>>> c4763314

@NgModule({
  declarations: [
    AppComponent,
<<<<<<< HEAD
    SourceSelectorComponent,
    BoxComponent,
    TriggerSelectorComponent,
    TriggersComponent,
    TriggerComponent,
    LoginComponent,
=======
    AddRuleComponent,
    RulesComponent,
    TargetSelectorComponent,
    HeaderComponent,
>>>>>>> c4763314
  ],
  imports: [
    BrowserModule,
    AppRoutingModule,
    BrowserAnimationsModule,
    FormsModule,
    ReactiveFormsModule,
    MatButtonModule,
    MatCheckboxModule,
    MatInputModule,
    MatSelectModule,
    MatTableModule,
    MatPaginatorModule,
    MatTreeModule,
    MatIconModule,
    MatProgressBarModule,
    MatToolbarModule,
    MatMenuModule,
    HttpClientModule,
  ],
  providers: [],
  bootstrap: [AppComponent]
})
export class AppModule { }<|MERGE_RESOLUTION|>--- conflicted
+++ resolved
@@ -25,14 +25,6 @@
 import { MatSelectModule } from '@angular/material/select';
 import { MatTableModule } from '@angular/material/table';
 import { MatPaginatorModule } from '@angular/material/paginator';
-<<<<<<< HEAD
-import { TriggersComponent } from './triggers/triggers.component';
-import { TriggerComponent } from './trigger/trigger.component';
-import { SourceSelectorComponent } from './source-selector/source-selector.component';
-import { BoxComponent } from './box/box.component';
-import { TriggerSelectorComponent } from './trigger-selector/trigger-selector.component';
-import { LoginComponent } from './login/login.component';
-=======
 import { MatTreeModule } from '@angular/material/tree';
 import { MatIconModule } from '@angular/material/icon';
 import { MatProgressBarModule } from '@angular/material/progress-bar';
@@ -44,24 +36,16 @@
 import { RulesComponent } from './rules/rules.component';
 import { TargetSelectorComponent } from './target-selector/target-selector.component';
 import { HeaderComponent } from './header/header.component';
->>>>>>> c4763314
+import { LoginComponent } from './login/login.component';
 
 @NgModule({
   declarations: [
     AppComponent,
-<<<<<<< HEAD
-    SourceSelectorComponent,
-    BoxComponent,
-    TriggerSelectorComponent,
-    TriggersComponent,
-    TriggerComponent,
-    LoginComponent,
-=======
     AddRuleComponent,
     RulesComponent,
     TargetSelectorComponent,
     HeaderComponent,
->>>>>>> c4763314
+    LoginComponent,
   ],
   imports: [
     BrowserModule,
